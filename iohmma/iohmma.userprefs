﻿<Properties>
  <MonoDevelop.Ide.Workspace ActiveConfiguration="Debug" />
<<<<<<< HEAD
  <MonoDevelop.Ide.Workbench ActiveDocument="MealyIohmm.cs">
    <Files>
      <File FileName="MealyIohmm.cs" Line="41" Column="13" />
=======
  <MonoDevelop.Ide.Workbench ActiveDocument="IntegerRangeTransitionDistribution.cs">
    <Files>
      <File FileName="IntegerRangeTransitionDistribution.cs" Line="97" Column="5" />
      <File FileName="IRange.cs" Line="30" Column="3" />
      <File FileName="ITransitionDistribution.cs" Line="30" Column="3" />
>>>>>>> 9d79b329
    </Files>
  </MonoDevelop.Ide.Workbench>
  <MonoDevelop.Ide.DebuggingService.Breakpoints>
    <BreakpointStore />
  </MonoDevelop.Ide.DebuggingService.Breakpoints>
  <MonoDevelop.Ide.DebuggingService.PinnedWatches />
</Properties><|MERGE_RESOLUTION|>--- conflicted
+++ resolved
@@ -1,16 +1,8 @@
 ﻿<Properties>
   <MonoDevelop.Ide.Workspace ActiveConfiguration="Debug" />
-<<<<<<< HEAD
-  <MonoDevelop.Ide.Workbench ActiveDocument="MealyIohmm.cs">
-    <Files>
-      <File FileName="MealyIohmm.cs" Line="41" Column="13" />
-=======
   <MonoDevelop.Ide.Workbench ActiveDocument="IntegerRangeTransitionDistribution.cs">
     <Files>
-      <File FileName="IntegerRangeTransitionDistribution.cs" Line="97" Column="5" />
-      <File FileName="IRange.cs" Line="30" Column="3" />
-      <File FileName="ITransitionDistribution.cs" Line="30" Column="3" />
->>>>>>> 9d79b329
+      <File FileName="IntegerRangeTransitionDistribution.cs" Line="153" Column="16" />
     </Files>
   </MonoDevelop.Ide.Workbench>
   <MonoDevelop.Ide.DebuggingService.Breakpoints>
